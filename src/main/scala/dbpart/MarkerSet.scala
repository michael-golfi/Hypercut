package dbpart

import scala.collection.Seq
import scala.annotation.tailrec

object Marker {
  val PackedMarker = "([ACTGUN]+)(\\d+)"r

  def unpack(space: MarkerSpace, key: String) = {
     key match {
       case PackedMarker(tag, pos) => space.get(tag, pos.toInt)
     }
  }
}

/**
 * The attributes of a marker, except its position.
 */
final class Features(val tag: String, val tagRank: Int, val lowestRank: Boolean = false,
  val sortValue: Int = 0) {

  def strongEquivalent(other: Features) = {
    tag == other.tag && lowestRank == other.lowestRank
  }

  def asLowestRank(space: MarkerSpace) = space.getFeatures(tag, true, sortValue)

  def withSortValue(space: MarkerSpace, value: Int) = space.getFeatures(tag, lowestRank, value)
}

final case class Marker(pos: Int, features: Features) {
  def tag = features.tag
  def lowestRank = features.lowestRank
  def sortValue = features.sortValue

  //Note: implicit assumption that pos < 100 when we use this
  lazy val packedString = {
    val r = new StringBuilder
    r.append(tag)
    if (pos < 10) {
      r.append("0")
    }
    r.append(pos)
    r.toString()
  }

  override def toString = "[%s,%02d%s]".format(tag, pos, lrs)

  def lrs = if (lowestRank) ":l" else ""

  def equivalent(other: Marker) = {
    tag == other.tag && pos == other.pos
  }

  def strongEquivalent(other: Marker) = {
    pos == other.pos && ((features eq other.features) || features.strongEquivalent(other.features))
  }

  override def equals(other: Any) = {
    other match {
      case m: Marker => this.strongEquivalent(m)
      case _ => false
    }
  }

  override lazy val hashCode: Int = pos.hashCode * 41 + features.hashCode

  def asLowestRank(space: MarkerSpace) = if (lowestRank) this else
    copy(features = features.asLowestRank(space))

  /**
   * Obtain the canonical version of this marker, to save memory
   */
  def canonical(ms: MarkerSpace): Marker = {
    ms.get(tag, pos, lowestRank, sortValue)
  }

  //NB this limits the maximum k-mer size (1000)
  /**
   * A metric for sorting by rank.
   * sorts earlier is higher if rank/priority number is lower.
   * @param posInSet position in a set of markers (not in the underlying sequence)
   */
  def withSortValue(space: MarkerSpace, posInSet: Int) =
    copy(features = features.withSortValue(space, 1000 * features.tagRank + posInSet))
}

object MarkerSet {
  def unpack(space: MarkerSpace, key: String) = {
    if (key == "") {
      //Temporary solution while we think about how to handle the no-markers case
      Console.err.println("Warning: constructed MarkerSet with no markers")
      new MarkerSet(space, List())
    } else {
      new MarkerSet(space, key.split("\\.").map(Marker.unpack(space, _)).toList)
    }
  }

  /**
   * Mainly for testing
   */
  def apply(space: MarkerSpace, tags: Seq[String], positions: Seq[Int]) = {
    val ms = (tags zip positions).map(x => space.get(x._1, x._2))
    new MarkerSet(space, ms.toList)
  }

  final def addToFirst(s: Seq[Marker], n: Int) = {
    if (s.isEmpty) {
      List()
    } else {
      s.head.copy(pos = s.head.pos + n) +: s.tail
    }
  }

  /**
   * In a sequence of relative markers, remove the first and update
   * the offsets of the following one.
   */
  final def removeHeadMarker(s: Seq[Marker]) = {
    if (!s.isEmpty) {
      addToFirst(s.tail, s.head.pos)
    } else {
      Seq()
    }
  }

  final def dropHeadMarker(s: List[Marker]) =
    if (s.size > 1) {
      setFirstToZero(s.drop(1))
    } else {
      Seq()
    }

  final def setFirstToZero(s: List[Marker]) = {
    if (!s.isEmpty) {
      s.head.copy(pos = 0) :: s.tail
    } else {
      List()
    }
  }

  @tailrec
  def relativePositionsSorted(space: MarkerSpace, ms: List[Marker],
                        acc: List[Marker]): List[Marker] = {
    ms match {
<<<<<<< HEAD
      case m :: n :: ns => relativePositionsSorted(space, n :: ns,
        space.get(n.tag, n.pos - m.pos) :: acc)
=======
      case m :: n :: ns => relativePositions(space, n :: ns,
        n.copy(pos = n.pos - m.pos) :: acc)
>>>>>>> 63c9d29a
      case _ => acc.reverse
    }
  }

  def relativePositionsSorted(space: MarkerSpace, ms: List[Marker]): List[Marker] = {
      ms match {
      case Nil => ms
      case _ => ms.head :: relativePositionsSorted(space, ms, Nil)
    }
  }

  /**
   * Sort markers by position (should be absolute) and change to relative positions
   * (marker intervals)
   */
  def relativePositions(space: MarkerSpace, ms: List[Marker]): List[Marker] = {
    ms match {
      case Nil => ms
      case _ =>
        val bp = ms.sortBy(_.pos)
        bp.head :: relativePositionsSorted(space, bp, Nil)
    }
  }

  def shiftLeft(ms: Seq[Marker], n: Int): Seq[Marker] =
    ms.map(m => m.copy(pos = m.pos - n))

}

/*
 * Markers, with relative positions, sorted by absolute position
 */
final class MarkerSet(space: MarkerSpace, val relativeMarkers: List[Marker]) {
  import MarkerSet._

  var inPartition: Boolean = false

  lazy val packedString = relativeMarkers.map(_.packedString).mkString(".")

  override def toString = "ms{" + relativeMarkers.mkString(",") + "}"

  def apply(pos: Int): Marker = relativeMarkers(pos)

  def tagAt(pos: Int): Option[String] = {
    if (relativeMarkers.size > pos) {
      Some(relativeMarkers(pos).tag)
    } else {
      None
    }
  }

  def fromZeroAsArray = new MarkerSet(space, setFirstToZero(relativeMarkers))

  def fromZero = new MarkerSet(space, setFirstToZero(relativeMarkers))

  /**
   * Whether a sequence of relative markers is allowed to precede another one.
   * @param n The maximum number of markers in a full set. Tracks the maximum number
   *   allowed on the right hand side.
   *
   * lowestRank on markers must have been set in advance, and may only be set on one marker
   * in each MarkerSet.
   */
  private def canPrecede(s1: Seq[Marker], s2: Seq[Marker],
                         n: Int,
                         mayRemoveLeftRank: Boolean = true,
                         mayInsertRight: Boolean = true,
                         removedLeftPos: Boolean = false): Boolean = {
    //TODO check size handling - initial marker sets might be smaller than n,
    //since not enough markers available

//    println(s"Now at: $s1 $s2 $mayRemoveLeftRank $mayInsertRight $removedLeftPos")
//    println(s"SortValues ${s1.headOption map {_.sortValue}} ${s2.headOption map {_.sortValue }}")
//
    if (s1.isEmpty) {
//      println("Reached end")
      s2.size <= n
    } else if (!s2.isEmpty && (s1.head equivalent s2.head) &&
        canPrecede(s1.tail, s2.tail, n - 1, mayRemoveLeftRank, mayInsertRight, removedLeftPos)) {
//        println("Normal success")
        true
    } else if ((s1.head.lowestRank) && mayRemoveLeftRank &&
        canPrecede(removeHeadMarker(s1), s2, n, false, mayInsertRight, removedLeftPos)) {
//        println("Left rank")
      //the lowest ranked item may disappear once on the left
      //TODO could validate that a corresponding marker with a suitable rank appears on the right
      true
    } else if (!s2.isEmpty && mayInsertRight &&
        (s1.size >= n - 1) &&
        removedLeftPos &&
        s2.head.sortValue > s1.head.sortValue &&
        canPrecede(setFirstToZero(s1.toList),
          dropHeadMarker(s2.toList), n - 1, mayRemoveLeftRank, false, removedLeftPos)) {
//        println("Right rank")
       //a new item may be inserted once on the right by rank.
       //Its rank must be lower than the corresponding item on the left.
       //A corresponding drop must have occurred (or s1 must be too small to begin with)
        true
    } else {
//      println(s"fail at: leftRel $s1 rightRel $s2")
      false
    }
  }

  /**
   * Whether this marker set is allowed to precede another one.
   *
   */
  def precedes(other: MarkerSet, n: Int): Boolean = {
//    println(s"Test: $thisRel $otherRel")

    //Normal case
    canPrecede(relativeMarkers, other.relativeMarkers, n) ||
    //Case 2 and 4
      (relativeMarkers.head.pos == 0 &&
          canPrecede(dropHeadMarker(relativeMarkers), setFirstToZero(other.relativeMarkers),
            n, false, true, true))
  }

  def relativeByRank =
    relativeMarkers.zipWithIndex.sortBy(m => (space.priorityOf(m._1.tag), m._2)).map(_._1)

  /**
   * Produces a copy where both the lowest rank and the ranks of all the markers are set.
   * Also converts all marker sets to lists.
   * Assumes that the lowestRank flag is not set on any markers prior to invocation.
   */
  def fixMarkers = {
    if (relativeByRank.isEmpty) {
      this
    } else {
      val withSortValues = relativeMarkers.zipWithIndex.map(x => x._1.withSortValue(space, x._2)).toList
      val lowest = withSortValues.sortBy(_.sortValue).last
      val i = relativeMarkers.lastIndexOf(lowest)

      new MarkerSet(space, withSortValues.updated(i, lowest.asLowestRank(space)))
    }
  }

  /**
   * Produces a copy where lowestRank values have all been set to false.
   */
  def unfixMarkers =
      new MarkerSet(space, relativeMarkers.map(m =>
        space.get(m.tag, m.pos, false, m.sortValue)))

  /**
   * Produce a copy with canonical markers, to save memory.
   */
  def canonical = new MarkerSet(space, relativeMarkers.map(_.canonical(space)))
}<|MERGE_RESOLUTION|>--- conflicted
+++ resolved
@@ -143,13 +143,8 @@
   def relativePositionsSorted(space: MarkerSpace, ms: List[Marker],
                         acc: List[Marker]): List[Marker] = {
     ms match {
-<<<<<<< HEAD
       case m :: n :: ns => relativePositionsSorted(space, n :: ns,
-        space.get(n.tag, n.pos - m.pos) :: acc)
-=======
-      case m :: n :: ns => relativePositions(space, n :: ns,
         n.copy(pos = n.pos - m.pos) :: acc)
->>>>>>> 63c9d29a
       case _ => acc.reverse
     }
   }
