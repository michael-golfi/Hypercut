package dbpart

import scala.collection.Seq
import scala.annotation.tailrec

object Marker {
  val PackedMarker = "([ACTGUN]+)(\\d+)"r

  def unpack(space: MarkerSpace, key: String) = {
     key match {
       case PackedMarker(tag, pos) => space.get(tag, pos.toInt)
     }
  }
}

/**
 * The attributes of a marker, except its position.
 */
final class Features(val tag: String, val tagRank: Int, val lowestRank: Boolean = false,
  val sortValue: Int = 0) {

  def strongEquivalent(other: Features) = {
    tag == other.tag && lowestRank == other.lowestRank
  }

  def asLowestRank(space: MarkerSpace) = space.getFeatures(tag, true, sortValue)

  def withSortValue(space: MarkerSpace, value: Int) = space.getFeatures(tag, lowestRank, value)
}

final case class Marker(pos: Int, features: Features) {
  def tag = features.tag
  def lowestRank = features.lowestRank
  def sortValue = features.sortValue

  //Note: implicit assumption that pos < 100 when we use this
  lazy val packedString = {
    val r = new StringBuilder
    r.append(tag)
    if (pos < 10) {
      r.append("0")
    }
    r.append(pos)
    r.toString()
  }

  override def toString = "[%s,%02d%s]".format(tag, pos, lrs)

  def lrs = if (lowestRank) ":l" else ""

  def equivalent(other: Marker) = {
    tag == other.tag && pos == other.pos
  }

  def strongEquivalent(other: Marker) = {
    pos == other.pos && ((features eq other.features) || features.strongEquivalent(other.features))
  }

  override def equals(other: Any) = {
    other match {
      case m: Marker => this.strongEquivalent(m)
      case _ => false
    }
  }

  override lazy val hashCode: Int = pos.hashCode * 41 + features.hashCode

  def asLowestRank(space: MarkerSpace) = if (lowestRank) this else
    copy(features = features.asLowestRank(space))

  /**
   * Obtain the canonical version of this marker, to save memory
   */
  def canonical(ms: MarkerSpace): Marker = {
    ms.get(tag, pos, lowestRank, sortValue)
  }

  //NB this limits the maximum k-mer size (1000)
  /**
   * A metric for sorting by rank.
   * sorts earlier is higher if rank/priority number is lower.
   * @param posInSet position in a set of markers (not in the underlying sequence)
   */
  def withSortValue(space: MarkerSpace, posInSet: Int) =
    copy(features = features.withSortValue(space, 1000 * features.tagRank + posInSet))
}

object MarkerSet {
  def unpack(space: MarkerSpace, key: String) = {
    if (key == "") {
      //Temporary solution while we think about how to handle the no-markers case
      Console.err.println("Warning: constructed MarkerSet with no markers")
      new MarkerSet(space, List())
    } else {
      new MarkerSet(space, key.split("\\.").map(Marker.unpack(space, _)).toList)
    }
  }

  /**
   * Mainly for testing
   */
  def apply(space: MarkerSpace, tags: Seq[String], positions: Seq[Int]) = {
    val ms = (tags zip positions).map(x => space.get(x._1, x._2))
    new MarkerSet(space, ms.toList)
  }

  final def addToFirst(s: Seq[Marker], n: Int) = {
    if (s.isEmpty) {
      List()
    } else {
      s.head.copy(pos = s.head.pos + n) +: s.tail
    }
  }

  /**
   * In a sequence of relative markers, remove the first and update
   * the offsets of the following one.
   */
  final def removeHeadMarker(s: Seq[Marker]) = {
    if (!s.isEmpty) {
      addToFirst(s.tail, s.head.pos)
    } else {
      Seq()
    }
  }

  final def dropHeadMarker(s: List[Marker]) =
    if (s.size > 1) {
      setFirstToZero(s.drop(1))
    } else {
      Seq()
    }

  final def setFirstToZero(s: List[Marker]) = {
    if (!s.isEmpty) {
      s.head.copy(pos = 0) :: s.tail
    } else {
      List()
    }
  }

  @tailrec
  def relativePositions(space: MarkerSpace, ms: List[Marker],
                        acc: List[Marker]): List[Marker] = {
    ms match {
      case m :: n :: ns => relativePositions(space, n :: ns,
        space.get(n.tag, n.pos - m.pos) :: acc)
      case _ => acc.reverse
    }
  }

  /**
   * Sort markers by position (should be absolute) and change to relative positions
   * (marker intervals)
   */
  def relativePositions(space: MarkerSpace, ms: List[Marker]): List[Marker] = {
<<<<<<< HEAD
    ms match {
      case Nil => ms
      case _ =>
        val bp = ms.sortBy(_.pos)
        bp.head :: relativePositions(space, bp, Nil)
=======
    relativePositionsFromSorted(space, ms.sortBy(_.pos))
  }

  def relativePositionsFromSorted(space: MarkerSpace, bp: List[Marker]): List[Marker] = {
    bp match {
      case a :: xs =>
        a :: relativePositionsFromSorted(space, a.pos, xs)
      case _ => bp
    }
  }

  def relativePositionsFromSorted(space: MarkerSpace, lastPos: Int, bp: List[Marker]): List[Marker] = {
    bp match {
      case a :: xs =>
        a.copy(pos = a.pos - lastPos) :: relativePositionsFromSorted(space, a.pos, xs)
      case _ => Nil
>>>>>>> 965fcb0f
    }
  }

  def shiftLeft(ms: Seq[Marker], n: Int): Seq[Marker] =
    ms.map(m => m.copy(pos = m.pos - n))

}

/*
 * Markers, with relative positions, sorted by absolute position
 */
final class MarkerSet(space: MarkerSpace, val relativeMarkers: List[Marker]) {
  import MarkerSet._

  var inPartition: Boolean = false

  lazy val packedString = relativeMarkers.map(_.packedString).mkString(".")

  override def toString = "ms{" + relativeMarkers.mkString(",") + "}"

  def apply(pos: Int): Marker = relativeMarkers(pos)

  def tagAt(pos: Int): Option[String] = {
    if (relativeMarkers.size > pos) {
      Some(relativeMarkers(pos).tag)
    } else {
      None
    }
  }

  def fromZeroAsArray = new MarkerSet(space, setFirstToZero(relativeMarkers))

  def fromZero = new MarkerSet(space, setFirstToZero(relativeMarkers))

  /**
   * Whether a sequence of relative markers is allowed to precede another one.
   * @param n The maximum number of markers in a full set. Tracks the maximum number
   *   allowed on the right hand side.
   *
   * lowestRank on markers must have been set in advance, and may only be set on one marker
   * in each MarkerSet.
   */
  private def canPrecede(s1: Seq[Marker], s2: Seq[Marker],
                         n: Int,
                         mayRemoveLeftRank: Boolean = true,
                         mayInsertRight: Boolean = true,
                         removedLeftPos: Boolean = false): Boolean = {
    //TODO check size handling - initial marker sets might be smaller than n,
    //since not enough markers available

//    println(s"Now at: $s1 $s2 $mayRemoveLeftRank $mayInsertRight $removedLeftPos")
//    println(s"SortValues ${s1.headOption map {_.sortValue}} ${s2.headOption map {_.sortValue }}")
//
    if (s1.isEmpty) {
//      println("Reached end")
      s2.size <= n
    } else if (!s2.isEmpty && (s1.head equivalent s2.head) &&
        canPrecede(s1.tail, s2.tail, n - 1, mayRemoveLeftRank, mayInsertRight, removedLeftPos)) {
//        println("Normal success")
        true
    } else if ((s1.head.lowestRank) && mayRemoveLeftRank &&
        canPrecede(removeHeadMarker(s1), s2, n, false, mayInsertRight, removedLeftPos)) {
//        println("Left rank")
      //the lowest ranked item may disappear once on the left
      //TODO could validate that a corresponding marker with a suitable rank appears on the right
      true
    } else if (!s2.isEmpty && mayInsertRight &&
        (s1.size >= n - 1) &&
        removedLeftPos &&
        s2.head.sortValue > s1.head.sortValue &&
        canPrecede(setFirstToZero(s1.toList),
          dropHeadMarker(s2.toList), n - 1, mayRemoveLeftRank, false, removedLeftPos)) {
//        println("Right rank")
       //a new item may be inserted once on the right by rank.
       //Its rank must be lower than the corresponding item on the left.
       //A corresponding drop must have occurred (or s1 must be too small to begin with)
        true
    } else {
//      println(s"fail at: leftRel $s1 rightRel $s2")
      false
    }
  }

  /**
   * Whether this marker set is allowed to precede another one.
   *
   */
  def precedes(other: MarkerSet, n: Int): Boolean = {
//    println(s"Test: $thisRel $otherRel")

    //Normal case
    canPrecede(relativeMarkers, other.relativeMarkers, n) ||
    //Case 2 and 4
      (relativeMarkers.head.pos == 0 &&
          canPrecede(dropHeadMarker(relativeMarkers), setFirstToZero(other.relativeMarkers),
            n, false, true, true))
  }

  def relativeByRank =
    relativeMarkers.zipWithIndex.sortBy(m => (space.priorityOf(m._1.tag), m._2)).map(_._1)

  /**
   * Produces a copy where both the lowest rank and the ranks of all the markers are set.
   * Also converts all marker sets to lists.
   * Assumes that the lowestRank flag is not set on any markers prior to invocation.
   */
  def fixMarkers = {
    if (relativeByRank.isEmpty) {
      this
    } else {
      val withSortValues = relativeMarkers.zipWithIndex.map(x => x._1.withSortValue(space, x._2)).toList
      val lowest = withSortValues.sortBy(_.sortValue).last
      val i = relativeMarkers.lastIndexOf(lowest)

      new MarkerSet(space, withSortValues.updated(i, lowest.asLowestRank(space)))
    }
  }

  /**
   * Produces a copy where lowestRank values have all been set to false.
   */
  def unfixMarkers =
      new MarkerSet(space, relativeMarkers.map(m =>
        space.get(m.tag, m.pos, false, m.sortValue)))

  /**
   * Produce a copy with canonical markers, to save memory.
   */
  def canonical = new MarkerSet(space, relativeMarkers.map(_.canonical(space)))
}<|MERGE_RESOLUTION|>--- conflicted
+++ resolved
@@ -140,10 +140,10 @@
   }
 
   @tailrec
-  def relativePositions(space: MarkerSpace, ms: List[Marker],
+  def relativePositionsSorted(space: MarkerSpace, ms: List[Marker],
                         acc: List[Marker]): List[Marker] = {
     ms match {
-      case m :: n :: ns => relativePositions(space, n :: ns,
+      case m :: n :: ns => relativePositionsSorted(space, n :: ns,
         space.get(n.tag, n.pos - m.pos) :: acc)
       case _ => acc.reverse
     }
@@ -154,30 +154,11 @@
    * (marker intervals)
    */
   def relativePositions(space: MarkerSpace, ms: List[Marker]): List[Marker] = {
-<<<<<<< HEAD
     ms match {
       case Nil => ms
       case _ =>
         val bp = ms.sortBy(_.pos)
-        bp.head :: relativePositions(space, bp, Nil)
-=======
-    relativePositionsFromSorted(space, ms.sortBy(_.pos))
-  }
-
-  def relativePositionsFromSorted(space: MarkerSpace, bp: List[Marker]): List[Marker] = {
-    bp match {
-      case a :: xs =>
-        a :: relativePositionsFromSorted(space, a.pos, xs)
-      case _ => bp
-    }
-  }
-
-  def relativePositionsFromSorted(space: MarkerSpace, lastPos: Int, bp: List[Marker]): List[Marker] = {
-    bp match {
-      case a :: xs =>
-        a.copy(pos = a.pos - lastPos) :: relativePositionsFromSorted(space, a.pos, xs)
-      case _ => Nil
->>>>>>> 965fcb0f
+        bp.head :: relativePositionsSorted(space, bp, Nil)
     }
   }
 
