package dbpart

import org.rogach.scallop.ScallopConf
import org.rogach.scallop.Subcommand

import dbpart.graph.PathExtraction
import dbpart.bucketdb.SeqBucketDB
import dbpart.hash.MarkerSpace
import dbpart.hash.MarkerSetExtractor

object Commands {
  def run(conf: ScallopConf) {
    for (com <- conf.subcommands) {
      com match {
      case command: RunnableCommand =>
        command.run
      case _ =>
      }
    }
  }
}

trait RunnableCommand {
  this: Subcommand =>

  def run(): Unit
}

class HCCommand(name: String)(act: => Unit) extends Subcommand(name) with RunnableCommand {
  def run() {
    act
  }
}

class CoreConf(args: Seq[String]) extends ScallopConf(args) {
  val k = opt[Int](required = true, descr = "Length of each k-mer")
  val numMarkers = opt[Int](
    required = true,
    descr = "Number of markers to extract from each k-mer", default = Some(4))
  val space = opt[String](required = false, descr = "Marker space to use", default = Some("mixedTest"))

  def defaultSpace = MarkerSpace.named(space.toOption.get, numMarkers.toOption.get)
}

class Conf(args: Seq[String]) extends CoreConf(args) {
  version("Hypercut 0.1 beta (c) 2019 Johan Nyström-Persson (standalone)")
  banner("Usage:")
  footer("Also see the documentation (to be written).")

  val dbfile = opt[String](required = false,
      descr = "Path to database file (.kch) where sequences are stored")
  val bnum = opt[Int](descr = "Number of buckets in kch databases (when creating new file)", default = Some(40000000))
  val minCov = opt[Coverage](descr = "Minimum coverage cutoff when reading databases")

  def defaultSettings = Settings.settings(dbfile.toOption.get, bnum.toOption.get)

  lazy val defaultBuckets = new SeqPrintBuckets(
    defaultSpace, k.toOption.get, numMarkers.toOption.get,
    defaultSettings, SeqBucketDB.options(bnum.toOption.get), minCov.toOption)

  val buckets = new Subcommand("buckets") {
    val build = new Subcommand("build") with RunnableCommand {
      banner("Hash reads and append them to a bucket database.")
      val input = opt[String](required = true, descr = "Input data file (fastq, optionally .gz)")
      val mates = opt[String](descr = "Paired-end mates file (fastq, optionally .gz)")
      val index = toggle("index", default = Some(true), descrNo = "Do not index sequences")
      val edges = toggle("edges", default = Some(true), descrNo = "Do not index edges")

      def run() {
        val settings = if (index.toOption.get) {
          Settings.settings(dbfile.toOption.get, bnum.toOption.get)
        } else {
          Settings.noindexSettings(dbfile.toOption.get, bnum.toOption.get)
        }

        val spb = new SeqPrintBuckets(defaultSpace, k.toOption.get,
          numMarkers.toOption.get,
          settings, SeqBucketDB.mmapOptions(bnum.toOption.get),
          None)

        spb.build(input.toOption.get, mates.toOption, index.toOption.get, edges.toOption.get)
        spb.stats
      }
    }
    addSubcommand(build)

    val list = new Subcommand("list") with RunnableCommand {
      banner("List the buckets in a database.")
      def run() { defaultBuckets.list }
    }
    addSubcommand(list)

    val show = new Subcommand("show") with RunnableCommand {
      banner("Show the sequences, coverages and edges contained in a bucket.")
      val buckets = trailArg[List[String]](required = true, descr = "Buckets to show")
      def run() {
        defaultBuckets.show(buckets.toOption.get)
      }
    }
    addSubcommand(show)

    val copy = new Subcommand("copy", "filter") with RunnableCommand {
      banner("Copy a bucket database into another one (appending), optionally applying coverage filtering. Edges are not coverage filtered.")
      val output = opt[String](required = true, descr = "Path to database file (.kch) to append into")
      def run() {
        val out = new SeqBucketDB(output.toOption.get, SeqBucketDB.options(bnum.toOption.get),
          bnum.toOption.get,
          k.toOption.get, None)
       //TODO implement or remove this command
       ???
      }
    }
    addSubcommand(copy)

    val stats = new HCCommand("stats")({
      defaultBuckets.stats
    })
    addSubcommand(stats)

    val check = new Subcommand("check") with RunnableCommand {
      val kmerCheck = toggle("kmers", default = Some(false),
        descrYes = "Check individual k-mers (memory intensive, slow)")

      val seqCheck = toggle("sequences", default = Some(false),
        descrYes = "Check sequence structure (slow)")

      def run() {
        defaultBuckets.checkConsistency(kmerCheck.toOption.get, seqCheck.toOption.get)
      }
    }
    addSubcommand(check)
  }
  addSubcommand(buckets)

  val analyse = new Subcommand("analyse") with RunnableCommand {
    banner("Analyse reads and display their fingerprints.")
<<<<<<< HEAD
=======

>>>>>>> dbb3d0de
    lazy val defaultExtractor = new MarkerSetExtractor(defaultSpace, k.toOption.get)

    val input = opt[String](required = true, descr = "Input data file (fastq, optionally .gz). Defaults to stdin.",
      default = Some("-"))
    val markers = toggle("markers", default = Some(false), descrYes = "Scan for raw markers in the reads and print a histogram")

    def run() {
      if (markers.toOption.get) {
       new FeatureScanner(defaultSpace).scan(input.toOption.get, None)
      } else {
        defaultExtractor.prettyPrintMarkers(input.toOption.get)
      }
    }
  }
  addSubcommand(analyse)

  val assemble = new Subcommand("assemble") with RunnableCommand {
    banner("Assemble contigs from a bucket database.")
    val output = opt[String](required = true,
        descr = "Output file (.fasta) to write generated sequences to",
        default = Some("hypercut.fasta"))
    val partitionSize = opt[Int](default = Some(100000), descr = "Desired partition size of macro graph")
    val minLength = opt[Int](default = Some(65), descr = "Minimum length of contigs to print")
    val partitionGraphs = toggle("partitionGraphs", default = Some(false),
      descrYes = "Output partition graphs as .dot files")
    val reasons = toggle("reasons", default = Some(false),
      descrYes = "Output reasons for contig endings")

    def run () {
      val extr = new PathExtraction(defaultBuckets, partitionSize.toOption.get,
        minLength.toOption.get, partitionGraphs.toOption.get,
        reasons.toOption.get)
      extr.printPathsByPartition()
    }
  }
  addSubcommand(assemble)

  verify()
}

object Hypercut {

  def main(args: Array[String]) {
    Commands.run(new Conf(args))
  }
}<|MERGE_RESOLUTION|>--- conflicted
+++ resolved
@@ -134,10 +134,7 @@
 
   val analyse = new Subcommand("analyse") with RunnableCommand {
     banner("Analyse reads and display their fingerprints.")
-<<<<<<< HEAD
-=======
 
->>>>>>> dbb3d0de
     lazy val defaultExtractor = new MarkerSetExtractor(defaultSpace, k.toOption.get)
 
     val input = opt[String](required = true, descr = "Input data file (fastq, optionally .gz). Defaults to stdin.",
