package dbpart

import scala.annotation.tailrec

object KmerSpace {
  type Edge = (MarkerSet, MarkerSet)
  
  def apply(elements: Iterable[MarkerSet]) = {
    val r = new KmerSpace
    for (e <- elements) {
      r.add(e)
    }
    r
  }

  /**
   * Find edges from s1 to s2 by gradually constraining both.
   * 
   * Invariant: s1 and s2 are validated up to, but not including,
   * their headPositions.
   */
  final def edges(s1: ConstrainedSpace, s2: ConstrainedSpace,
                  n: Int,
                  mayRemoveLeftRank: Boolean = true,
                  mayInsertRight: Boolean = true,
                  removedLeftPos: Boolean = false,
                  mayAppendLeft: Boolean = false,
                  mustStop: Boolean = false): Iterator[Edge] = {

    var r = Iterator[Edge]()

//    println("Add leaves")
//    println(s1.headPosition + " " + s1.currentLeaves)
//    println(s2.headPosition + " " + s2.currentLeaves)

    r ++= (for (
      n1 <- s1.currentLeaves.toStream;
      n2 <- s2.currentLeaves;
      if (n1 != n2)
    ) yield (n1, n2))
      
    if (mustStop) {
      return r
    }
    
//    println(s"Step: ${s1.canStepForward} ${s2.canStepForward}")
    
    if (s1.canStepForward && s2.canStepForward) {      
      for (
        h1 <- s1.heads; h2 <- s2.heads;
        if (h1 equivalent h2); 
        s1b = s1.stepForward(h1); s2b = s2.stepForward(h2)
      ) {
//        println(s"Std case $h1 $h2")
//        println(s1b.toVector)
//        println(s2b.toVector)
        r ++= edges(s1b, s2b, n, mayRemoveLeftRank, mayInsertRight,
          removedLeftPos, mayAppendLeft) 
      }
    }
    
    if (!s1.canStepForward && s2.canStepForward && removedLeftPos) {
      for (h2 <- s2.heads;
        s2b = s2.stepForward(h2)) {
//        println(s"Right append case $h2")
        r ++= edges(s1, s2b, n, mayRemoveLeftRank, mayInsertRight,
          removedLeftPos, mayAppendLeft, true)
      }        
    }
    
    if (s1.canStepForward && !s2.canStepForward && mayAppendLeft) {
      for (h1 <- s1.heads; 
         s1b = s1.stepForward(h1)) {
        r ++= edges(s1b, s2, n, mayRemoveLeftRank, mayInsertRight,
          removedLeftPos, false) 
      }
    }
    
    if (s1.canStepForward && s2.canStepForward) {
      //Rank insert at arbitrary position - only happens if s1 was full
      if (mayInsertRight &&
        removedLeftPos) {
        val s1b = s1.atMinLength(n) //TODO correct?
        val s2b = s2.atMinLength(n)
        for (
          h1 <- s1b.heads; h2 <- s2b.heads;
          if (!(h1 equivalent h2));
          if (h1.sortValue < h2.sortValue)
        ) {
          
//          println(s"IR case $h1 $h2")
//          println(s1b.toVector)
//          println(s2b.toVector)
//          println(Seq(s1b.headPosition, s1b.lengthLower, s1b.lengthUpper, s1b).mkString(" "))
//          println(Seq(s2b.headPosition, s2b.lengthLower, s2b.lengthUpper, s2b).mkString(" "))

          val s2c = if (s2b.headPosition == 0) {
            s2b.stepForward(h2).setHeadsToZero
          } else {
            s2b.constrainMarker(h2).dropAndAddOffset
          }

          //s1 is only constrained here, but an append must happen
          //later on the left hand side to compensate.
          r ++= edges(s1b.constrainMarker(h1), s2c, n, mayRemoveLeftRank,
            false, removedLeftPos, true)
        }
      }
    }
    r
  }
}

/**
 * A set of k-mers, represented by marker sets, organised as a tree.
 * Suitable for partial and incremental lookups.
 */
final class KmerSpace {
  import KmerSpace._
  
  val root = new KmerTree(null)
  
  def add(ms: MarkerSet) = 
    root.add(ms.relativeMarkers, ms)
  
  def get(markers: Seq[Marker]) = 
    root.findLeaf(markers)
    
  def get(ms: MarkerSet) = 
    root.findLeaf(ms.relativeMarkers)
    
  def size = root.size
    
  def findSubspace(markers: Seq[Marker]): Option[KmerTree] = 
    root.findSubspace(markers)
    
  def getSubspace(marker: Marker): Option[KmerTree] =
    root.getSubspace(marker)
  
  def asConstrained = new ConstrainedSpace(root.allSubspaces.toVector)
  
   /**
   * Construct missing edges in the graph.
   * The sequences in a pair can vary substantially, with 4 basic cases at the start.
   * Equalities below refer to tags being equal.
   * 1. First markers are shared: s1(0) == s2(0) [both tag and pos]
   * 2. Position drop left: s1(1) == s2(0)
   *    Only possible if s1(0).pos == 0
   * 3. Rank insertion right crowds out s2(0), but no position drop left: s1(1) == s2(1)
   *    Only possible if s2(0) is lowestRank.
   * 4. Position drop left and rank insertion right: s1(1) == s2(2)
   *    Only possible if s2(0) is lowestRank, and s1(0).pos == 0
   */
  def completeEdges(space: MarkerSpace, n: Int): Iterator[Edge] = {
    val s1 = asConstrained
    val s2 = asConstrained
    
    //Normal case
    edges(s1, s2, n) ++ 
    //Case 2 and 4
    edges(s1.stepForward(0).setHeadsToZero, s2.setHeadsToZero, n, 
        false, true, true)     
  }
}

/**
 * A limited view of the k-mer space, constrained by conformance to some
 * (partial) marker sequence. Constraints can be applied gradually,
 * reducing the size of the space.
 * 
 * At each step, the heads are identical to the 'keys' of the current subspaces.
 * However, there can be multiple heads for each distinct key.
 * 
 * Unlike the KmerSpace and KmerTree, this class is immutable.
 * 
 * lower and upper bounds on length are applied lazily, at the time when
 * the entire space is iterated. 
 * They apply relative to the current tree depth. 
 * If lower <= 0 and upper >= 0, then leaves from the 
 * immediate subspaces may be used.
 * 
 * headPosition ranges from 0 (no markers stepped through) to n (max length of
 * MarkerSets) (all markers stepped through). currentLeaves corresponds to marker
 * sets of length 'headPosition' whose markers have all been stepped through.
 * 
 */
final case class ConstrainedSpace(subspaces: Iterable[KmerTree],
    headPosition: Int = 0,
    currentLeaves: Iterable[MarkerSet] = Seq(),
    lengthLower: Option[Int] = None, lengthUpper: Option[Int] = None) 
    extends Iterable[MarkerSet] {  
  
  lazy val subspaceLookup = subspaces.groupBy(_.key)
  
  import KmerTree._
  
  def iterator: Iterator[MarkerSet] = 
    subspaces.iterator.flatMap(_.all(lengthLower, lengthUpper))
  
  def heads: Iterable[Marker] = subspaceLookup.keys.toSeq
  
  /**
   * Leaves that have passed (all markers have been stepped
   * through)
   */
  def nextLeaves(from: Iterable[KmerTree]): Iterable[MarkerSet] = {
    if (lengthPass(lengthLower, lengthUpper)) {
      from.flatMap(_.leaves)
    } else {
      Seq()
    }
  }
  
  def canStepForward: Boolean = {
    !subspaces.isEmpty
  }
  
  private def stepDown(newSubspaces: Iterable[KmerTree],
                       newLeaves: Iterable[MarkerSet]) =
    new ConstrainedSpace(newSubspaces, headPosition + 1,
      newLeaves,
      lengthLower.map(_ - 1), lengthUpper.map(_ - 1))
  
  /**
   * Filter the subspaces and advance deeper.
   */
  def keyConstrainAdvance(key: Marker) = {
    val newSpaces = subspaceLookup(key)
    constrainAdvance(newSpaces)
  }
  
  /**
   * Filter the subspaces and advance deeper.
   */
  def filterConstrainAdvance(f: KmerTree => Boolean): ConstrainedSpace = {
   val newSpaces = subspaces.filter(f)
   constrainAdvance(newSpaces)
  }
  
  def constrainAdvance(newSpaces: Iterable[KmerTree]): ConstrainedSpace = {
   val sub = mergeSubspaces(newSpaces.flatMap(_.allSubspaces))   
   stepDown(sub, nextLeaves(newSpaces))   
  }
  
  private def mergeSubspaces(ss: Iterable[KmerTree]): Iterable[KmerTree] = 
    ss.groupBy(_.key).map(_._2.reduce(_ merge _))

  private def constrainSpaces(toSpaces: Iterable[KmerTree]) = {    
    copy(subspaces = toSpaces)
  }
  
  /**
   * Constrain without moving forward.
   */
  def constrainFilter(f: KmerTree => Boolean): ConstrainedSpace = 
    constrainSpaces(subspaces.filter(f))
  
  def mapHeads(f: Marker => Marker) =
    constrainSpaces(subspaces.map(_.mapHead(f)))
   
  def stepForward(constraint: Option[Marker]): ConstrainedSpace = 
    constraint match {
      case Some(c) => stepForward(c)
      case None => constrainAdvance(subspaces)
    }
  
  def stepForward(m: Marker): ConstrainedSpace = 
    keyConstrainAdvance(m)
  
  def constrainMarker(m: Marker): ConstrainedSpace = 
    constrainSpaces(subspaceLookup(m))
    
  def stepForward(constraint: Int): ConstrainedSpace = 
    filterConstrainAdvance(_.key.pos == constraint)
  
  def stepForward(constraint: String): ConstrainedSpace =
    filterConstrainAdvance(_.key.tag == constraint)
  
  def rankDrop: ConstrainedSpace =  
    constrainFilter(_.key.lowestRank == true).dropAndAddOffset
  
  def setHeadsToZero = mapHeads(m => Marker(0, m.features))
  
<<<<<<< HEAD
  def dropAndSetToZero =
    constrainAdvance(x => true).setHeadsToZero
=======
  def dropAndSetToZero(space: MarkerSpace) =
    constrainAdvance(subspaces).setHeadsToZero(space)
>>>>>>> fa474a58

  def dropAndAddOffset = {
    val ns = subspaces.flatMap(s => {
      val n = s.key.pos
      s.allSubspaces.map(_.mapHead(m => Marker(m.pos + n, m.features)))        
    })
//    println("ns:? " + ns.map(x => x.key + ":" + x).mkString(","))
    stepDown(ns, nextLeaves(subspaces))
  }
  
  /**
   * All leaves at a certain depth or longer (number of markers)
   * The length is relative to the current head position of the space.
   */
  def atMinLength(leafLength: Int) = {
    val newMin = lengthLower match {
      case None => Some(leafLength - headPosition - 1)
      case Some(oldMin) => Some(Seq(oldMin, leafLength - headPosition -1).max)
    }
    copy(lengthLower = newMin,
      currentLeaves = currentLeaves.filter(_.relativeMarkers.size >= leafLength)
      )
  }
  
  def atMaxLength(leafLength: Int) = {
    if (lengthUpper != None) {
      throw new Exception("Overwriting length constraint")
    }
    copy(lengthUpper = Some(leafLength - headPosition - 1),
      currentLeaves = currentLeaves.filter(_.relativeMarkers.size <= leafLength)
      )
  }
  
  def atLength(leafLength: Int) = {
    if (lengthLower != None || lengthUpper != None) {
      throw new Exception(s"Overwriting length constraint. " +
        s"New: ${leafLength - headPosition - 1} Was: $lengthLower $lengthUpper")
    }
    copy(lengthLower = Some(leafLength - headPosition - 1), 
      lengthUpper = Some(leafLength - headPosition - 1),
      currentLeaves = currentLeaves.filter(_.relativeMarkers.size == leafLength)
      )
  }
  
  override def size: Int = 
    if (subspaces.isEmpty) { 0 } else (subspaces.map(_.size).sum)
  
  def breadth = subspaces.size
    
}

object KmerTree {
  def lengthPass(min: Option[Int], max: Option[Int]) = {
     val minPass = min match {
      case Some(d) => d <= 0
      case None => true
    }
    val maxPass = max match {
      case Some(d) => d >= 0
      case None => true
    }
    minPass && maxPass
  }
}

//key is null at the root only
//note that marker sets have variable length, e.g. 0 AT 11 AT can occur together with 0 AT 11 AT 2 CG
final class KmerTree(val key: Marker, var leaves: Set[MarkerSet] = Set())
  extends Iterable[MarkerSet] {
  import KmerTree._
  
  private var subspaces = Map[Marker, KmerTree]()
  
  //Merges two trees, which should have the same key and start from the same depth.
  def merge(other: KmerTree): KmerTree = {    
    var newSub = Map[Marker, KmerTree]()
    val keys = Set() ++ subspaces.keySet ++ other.subspaces.keySet
    for (k <- keys) {
      newSub += k -> merged(getSubspace(k), other.getSubspace(k))
    }
    val r = new KmerTree(key, leaves ++ other.leaves)
    r.subspaces = newSub
    r
  }
  
  def merged(t1: Option[KmerTree], t2: Option[KmerTree]): KmerTree = {
    (t1, t2) match {
      case (Some(t1), Some(t2)) => t1.merge(t2)
      case (Some(t1), _) => t1
      case (_, Some(t2)) => t2
      case _ => throw new Exception("Invalid merge of two empty trees")
    }
  }
  
  @tailrec
  def add(markers: Seq[Marker], leaf: MarkerSet): Unit = {
    markers.headOption match {
      case Some(m) =>
        subspaces.get(m) match {
          case Some(t) => t.add(markers.tail, leaf)
          case None =>
            val t = new KmerTree(m)
            subspaces += (m -> t)
            t.add(markers.tail, leaf)            
        }
      case None =>     
        this.leaves += leaf        
    }
  }
  
  /**
   * Get the subspace that corresponds to a single prefix item,
   * if any.
   */
  def getSubspace(marker: Marker): Option[KmerTree] = 
    subspaces.get(marker)

  /**
   * Find the subspace that corresponds to the given prefix sequence.
   */
  @tailrec
  def findSubspace(markers: Seq[Marker]): Option[KmerTree] = {
    markers.headOption match {
      case Some(m) =>
        subspaces.get(m) match {
          case Some(ss) => ss.findSubspace(markers.tail)
          case _ => None
        }
      case None => Some(this)
    }
  }

  def mapHead(f: Marker => Marker): KmerTree = {
    val kt = new KmerTree(f(key), leaves)
    kt.subspaces = subspaces
    kt
  }
  
  /**
   * Move forward one step in the MarkerSet sequence and get the subspaces at that step.
   */
  def allSubspaces: Iterator[KmerTree] = subspaces.valuesIterator
  
  @tailrec
  def findLeaf(markers: Seq[Marker]): Iterable[MarkerSet] = {
    markers.headOption match {
      case Some(m) => 
        subspaces.get(m) match {          
          case Some(t) => t.findLeaf(markers.tail)
          case _ => None
        }
      case None => leaves
    } 
  }
  
  override def size: Int = {
     leaves.size + 
       subspaces.values.map(_.size).sum
  }
  
  def iterator: Iterator[MarkerSet] = {
    val rest = subspaces.valuesIterator.flatMap(_.iterator)
    rest ++ leaves 
  }
  
  /**
   * Obtain markers at a certain depth (relative length).
   */
  def allAtLength(length: Int): Iterator[MarkerSet] = 
    all(Some(length), Some(length))
    
  
//  def allAtMinLength(length: Int): Iterator[MarkerSet] = {
//    def rest = subspaces.valuesIterator.flatMap(_.allAtMinLength(length - 1))
//    if (length <= 0) {
//      rest ++ leaf
//    } else {
//      rest
//    }  
//  }
  
  /**
   * Get all leaves, optionally bounding their length (position in the tree) above and/or below.
   */
  def all(minDepth: Option[Int], maxDepth: Option[Int]): Iterator[MarkerSet] = {
    def rest = subspaces.valuesIterator.flatMap(_.all(minDepth.map(_ - 1), maxDepth.map(_ - 1)))
    val minPass = minDepth match {
      case Some(d) => d <= 0
      case None => true
    }
    val maxPass = maxDepth match {
      case Some(d) => d >= 0
      case None => true
    }
    if (lengthPass(minDepth, maxDepth)) {    
      rest ++ leaves
    } else {
      rest
    }
    
  }
}<|MERGE_RESOLUTION|>--- conflicted
+++ resolved
@@ -281,13 +281,8 @@
   
   def setHeadsToZero = mapHeads(m => Marker(0, m.features))
   
-<<<<<<< HEAD
   def dropAndSetToZero =
-    constrainAdvance(x => true).setHeadsToZero
-=======
-  def dropAndSetToZero(space: MarkerSpace) =
-    constrainAdvance(subspaces).setHeadsToZero(space)
->>>>>>> fa474a58
+    constrainAdvance(subspaces).setHeadsToZero
 
   def dropAndAddOffset = {
     val ns = subspaces.flatMap(s => {
