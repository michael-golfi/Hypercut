package hypercut.spark

import org.apache.spark.SparkConf
import org.apache.spark.sql.{Dataset, SparkSession}
import org.rogach.scallop.Subcommand
import hypercut._
import hypercut.hash.{MotifSetExtractor, MotifSpace, ReadSplitter}
import hypercut.taxonomic.TaxonomicIndex

abstract class SparkTool(appName: String) {
  def conf: SparkConf = {
    //SparkConf can be customized here if needed
    new SparkConf
  }

  lazy val spark =
    SparkSession.builder().appName(appName).
      enableHiveSupport().
      master("spark://localhost:7077").config(conf).getOrCreate()

  lazy val routines = new Routines(spark)
}

class HCSparkConf(args: Array[String], spark: SparkSession) extends CoreConf(args) {
  import spark.sqlContext.implicits._

  version("Hypercut 0.1 beta (c) 2019-2020 Johan Nyström-Persson (Spark version)")
  banner("Usage:")
  footer("Also see the documentation (to be written).")

  def routines = new Routines(spark)

  val checkpoint = opt[String](required = false, default = Some("/tmp/spark/checkpoint"),
      descr = "Path to checkpoint directory")

  def getSpace(inFiles: String, persistHashLocation: Option[String] = None): MotifSpace = {
    val input = getInputSequences(inFiles, long(), sample.toOption)
    sample.toOption match {
      case Some(amount) => routines.createSampledSpace(input, amount, preferredSpace, persistHashLocation)
      case None => preferredSpace
    }
  }

  def getInputSequences(input: String, longSequences: Boolean, sample: Option[Double] = None): Dataset[String] = {
    routines.getReadsFromFiles(input, addRC(), k(), sample, longSequences)
  }

  def restoreSplitter(location: String): ReadSplitter[_] = {
    hash() match {
      case "motifSet" =>
        val space = routines.restoreSpace(location, preferredSpace)
        new MotifSetExtractor(space, k(), distances())
      case _ => ???
    }
  }

  def getSplitter(inFiles: String, persistHash: Option[String] = None): ReadSplitter[_] = {
    hash() match {
      case "motifSet" =>
        new MotifSetExtractor(getSpace(inFiles, persistHash), k(), distances())
    }
  }

  val kmers = new Subcommand("kmers") {
    val count = new RunnableCommand("count") {
      val inFiles = trailArg[List[String]](required = true, descr = "Input sequence files")
      val output = opt[String](descr = "Location where outputs are written")
      val stats = opt[Boolean](default = Some(false),
        descr = "Output k-mer bucket stats (cannot be used with outputs)")
      val rawStats = opt[Boolean](default = Some(false),
        descr = "Output raw stats without counting k-mers (for debugging)", hidden = true)
      val segmentStats = opt[Boolean](default = Some(false),
        descr = "Output segment statistics (for benchmarking)", hidden = true)
      val precount = toggle(default = Some(false),
        descrYes = "Pre-group superkmers during shuffle before creating buckets")
      val sequence = toggle( default = Some(true),
        descrYes = "Output sequence for each k-mer in the counts table")
      val histogram = opt[Boolean](default = Some(false),
        descr = "Output a histogram instead of a counts table")
      val buckets = opt[Boolean](default = Some(false), descr = "Write buckets")

      def run() {
        val inData = inFiles().mkString(",")
        val input = getInputSequences(inData, long())
        val spl = getSplitter(inData)
        val counting: Counting[_] = if (precount()) new GroupedCounting(spark, spl, addRC())
          else new SimpleCounting(spark, spl)

        output.toOption match {
          case Some(o) =>
            if (buckets()) {
              counting.writeBuckets(input, o)
            } else {
              counting.writeCountedKmers(input, sequence(), histogram(), o)
            }
          case _ =>
            if (stats() || rawStats()) {
              counting.statisticsOnly(input, rawStats())
            } else if (segmentStats()) {
              counting.segmentStatsOnly(input)
            } else {
              ???
            }
        }
      }
    }
    addSubcommand(count)
  }
  addSubcommand(kmers)

  val taxonIndex = new Subcommand("taxonIndex") {
    val location = opt[String](required = true, descr = "Path to location where index is stored")
    val nodes = opt[String](descr = "Path to taxonomy nodes file", required = true)

    val build = new RunnableCommand("build") {
      val inFiles = trailArg[List[String]](required = true, descr = "Input sequence files")
      val labels = opt[String](descr = "Path to sequence taxonomic label file", required = true)
      def run(): Unit = {
        val inData = inFiles().mkString(",")
        val hrf = new HadoopReadFiles(spark, k())
        val input = hrf.getReadsFromFilesWithID(inData, addRC())
        val spl = getSplitter(inData, Some(location()))
        val index = new TaxonomicIndex(spark, spl, nodes())
        index.writeBuckets(input, labels(), location())
      }
    }
    addSubcommand(build)

    val classify = new RunnableCommand("classify") {
      val inFiles = trailArg[List[String]](required = true, descr = "Input sequence files")
      val unclassified = toggle( descrYes = "Output unclassified reads", default = Some(true))
      val detailed = toggle(descrYes = "Detailed taxon output in position order", default = Some(true))
      val output = opt[String](descr = "Output location", required = true)
      def run(): Unit = {
        val inData = inFiles().mkString(",")
        val hrf = new HadoopReadFiles(spark, k())
        val input = hrf.getReadsFromFilesWithID(inData, addRC(), true)
        val spl = restoreSplitter(location())
        val index = new TaxonomicIndex(spark, spl, nodes())
<<<<<<< HEAD
        index.classify(location(), input, k(), output())
=======
        index.classify(location(), input, k(), output(), unclassified(), !detailed())
>>>>>>> 740c2244
      }
    }
    addSubcommand(classify)

    val stats = new RunnableCommand("stats") {
      def run(): Unit = {
        val spl = restoreSplitter(location())
        val index = new TaxonomicIndex(spark, spl, nodes())
        index.showIndexStats(location())
      }
    }
    addSubcommand(stats)

  }
  addSubcommand(taxonIndex)

  verify()
  spark.sparkContext.setCheckpointDir(checkpoint())
}

object Hypercut extends SparkTool("Hypercut") {
  def main(args: Array[String]) {
    Commands.run(new HCSparkConf(args, spark))
  }
}<|MERGE_RESOLUTION|>--- conflicted
+++ resolved
@@ -137,11 +137,7 @@
         val input = hrf.getReadsFromFilesWithID(inData, addRC(), true)
         val spl = restoreSplitter(location())
         val index = new TaxonomicIndex(spark, spl, nodes())
-<<<<<<< HEAD
-        index.classify(location(), input, k(), output())
-=======
         index.classify(location(), input, k(), output(), unclassified(), !detailed())
->>>>>>> 740c2244
       }
     }
     addSubcommand(classify)
