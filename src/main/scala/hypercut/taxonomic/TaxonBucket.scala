package hypercut.taxonomic

import hypercut.{NTSeq, SequenceID}
import hypercut.hash.{BucketId, ReadSplitter}
import hypercut.spark.{Counting, HashSegment, Routines, SerialRoutines}
import miniasm.genome.bpbuffer.BPBuffer
import miniasm.genome.bpbuffer.BPBuffer.ZeroBPBuffer
import org.apache.spark.sql.SparkSession

import scala.util.Sorting


final class TaxonomicIndex[H](val spark: SparkSession, spl: ReadSplitter[H],
                              taxonomyNodes: String) {
  val sc: org.apache.spark.SparkContext = spark.sparkContext
  import HashSegments._

  val numIndexBuckets = spark.conf.get("spark.sql.shuffle.partitions").toInt
  println(s"Taxonomic index set to $numIndexBuckets buckets")

  import org.apache.spark.sql._
  import spark.sqlContext.implicits._
  import org.apache.spark.sql.functions._

  //Broadcasting the splitter mainly because it contains a reference to the MotifSpace,
  //which can be large
  val bcSplit = sc.broadcast(spl)
  val parentMap = getParentMap(taxonomyNodes)
  val bcParentMap = sc.broadcast(parentMap)

  /**
   * Read a taxon label file (TSV format)
   * Maps sequence id to taxon id.
   * This file is expected to be small.
   *
   * @param file
   * @return
   */
  def getTaxonLabels(file: String): Dataset[(String, Taxon)] = {
    spark.read.option("sep", "\t").csv(file).
      map(x => (x.getString(0), x.getString(1).toInt))
  }

  /**
   * Read an ancestor map from an NCBI nodes.dmp style file.
   * This file is expected to be small.
   *
   * @param file
   * @return
   */
  def getParentMap(file: String): ParentMap = {
    val raw = spark.read.option("sep", "|").csv(file).repartition(100).
      map(x => (x.getString(0).trim.toInt, x.getString(1).trim.toInt)).collect()
    val maxTaxon = raw.map(_._1).max
    val asMap = raw.toMap
    val asArray = (0 to maxTaxon).map(x => asMap.getOrElse(x, ParentMap.NONE)).toArray
    asArray(1) = ParentMap.NONE //1 is root of tree
    new ParentMap(asArray)
  }

  def taggedToBuckets(segments: Dataset[(BucketId, Array[(ZeroBPBuffer, Taxon)])]): Dataset[TaxonBucket] = {
    val k = spl.k
    val bcPar = this.bcParentMap
    segments.map { case (hash, segments) => {
      TaxonBucket.fromTaggedSequences(hash, bcPar.value.taxonTaggedFromSequences(segments, k).toArray)
    } }
  }

  def segmentsToBuckets(segments: Dataset[(HashSegment, Taxon)]): Dataset[TaxonBucket] = {
    val grouped = segments.groupBy($"_1.hash")
    val byHash = grouped.agg(collect_list(struct($"_1.segment", $"_2"))).
      as[(BucketId, Array[(ZeroBPBuffer, Taxon)])]
    taggedToBuckets(byHash)
  }

  def writeBuckets(idsSequences: Dataset[(SequenceID, NTSeq)], seqid2taxidFile: String, output: String): Unit = {
    val bcSplit = this.bcSplit
    val idSeqDF = idsSequences.toDF("seqId", "seq")
<<<<<<< HEAD
    val labels = getTaxonLabels(labelFile).toDF("seqId", "taxon")
    val idSeqLabels = idSeqDF.join(broadcast(labels), idSeqDF("seqId") === labels("seqId")).
      select("seq", "taxon").as[(String, Int)]

    val segments = idSeqLabels.flatMap(r => createHashSegments(r._1, r._2, bcSplit.value))
=======
    val labels = getTaxonLabels(seqid2taxidFile).toDF("seqId", "taxon")
    val idSeqLabels = idSeqDF.join(broadcast(labels), idSeqDF("seqId") === labels("seqId")).
      select("seq", "taxon").as[(String, Int)]

    val segments = idSeqLabels.flatMap(r => SerialRoutines.
      createHashSegments(r._1, bcSplit.value).map(s => (s, r._2)))
>>>>>>> 740c2244
    val buckets = segmentsToBuckets(segments).
      repartition(numIndexBuckets, $"id")

    /*
     * Use saveAsTable instead of ordinary parquet save to preserve buckets/partitioning.
     * We will reuse the partitioning later when we query the index in the classify operation
     */
    buckets.write.mode(SaveMode.Overwrite).
      option("path", s"${output}_taxidx").
      bucketBy(numIndexBuckets, "id").sortBy("id").
      saveAsTable("taxidx")
  }

  def loadIndexBuckets(location: String): Dataset[TaxonBucket] = {
    //Does not delete the table itself, only removes it from the hive catalog
    //This is to ensure that we get the one in the expected location
    spark.sql("DROP TABLE IF EXISTS taxidx")
<<<<<<< HEAD
    spark.sql(s"""|CREATE TABLE taxidx(id long, kmers array<array<int>>, taxa array<int>)
=======
    spark.sql(s"""|CREATE TABLE taxidx(id long, kmers array<array<long>>, taxa array<int>)
>>>>>>> 740c2244
      |USING PARQUET CLUSTERED BY (id) INTO ${numIndexBuckets} BUCKETS
      |LOCATION '${location}_taxidx'
      |""".stripMargin)
    spark.sql("SELECT * FROM taxidx").as[TaxonBucket]
  }

  def classify(indexLocation: String, idsSequences: Dataset[(SequenceID, NTSeq)], k: Int, output: String,
               withUnclassified: Boolean, onlySummary: Boolean = false): Unit = {
    val bcSplit = this.bcSplit

    //indexBuckets can potentially be very large, but they are pre-partitioned on disk.
    //Important to avoid shuffling this.
    //Shuffling the subject (idsSequences) being classified should be much easier.
    val indexBuckets = loadIndexBuckets(indexLocation)
<<<<<<< HEAD
    val idSeqDF = idsSequences.toDF("seqId", "seq").as[(String, String)]
=======
>>>>>>> 740c2244

    //Segments will be tagged with sequence ID
    val taggedSegments = idsSequences.flatMap(r => createHashSegmentsWithIndex(r._2, r._1, bcSplit.value)).
      //aliasing the hash column before grouping (rather than after) avoids an unnecessary
      // shuffle in the join with indexBuckets further down
      select($"_1.hash".as("id"), $"_1.segment", $"_2", $"_3").
      groupBy("id").agg(collect_list(struct("segment", "_2", "_3")))

    //Shuffling of the index in this join can be avoided when the partitioning column
    //and number of partitions is the same in both tables
<<<<<<< HEAD
    val subjectWithIndex = taggedSegments.join(indexBuckets, List("id")).
      as[(Long, Array[(ZeroBPBuffer, String)], Array[Array[Int]], Array[Int])]

    val tagsWithLCAs = subjectWithIndex.flatMap(data => {
      val tbkt = TaxonBucket(data._1, data._3, data._4)
      tbkt.classifyKmers(data._2, k)
=======
    val subjectWithIndex = taggedSegments.join(indexBuckets, List("id"), "left").
      as[(Long, Array[(ZeroBPBuffer, Int, String)], Array[Array[Long]], Array[Int])]

    val tagsWithLCAs = subjectWithIndex.flatMap(data => {
      val tbkt = if (data._3 != null) TaxonBucket(data._1, data._3, data._4)
        else TaxonBucket(data._1, Array(), Array())

      data._2.map(segment => {
        if (HashSegments.ambiguous(segment._1)) {
          //hack: segment.size is not BPBuffer length but number of k-mers
          (segment._3, TaxonSummary.ambiguous(segment._2, segment._1.size))
        } else {
          tbkt.classifyKmersBySearch(segment._1, segment._2, segment._3, k)
        }
      })
>>>>>>> 740c2244
    })

    val bcPar = this.bcParentMap

<<<<<<< HEAD
    //Group by sequence ID
    //Coalesce for performance
    val tagLCA = tagsWithLCAs.coalesce(numIndexBuckets / 10).
      groupBy("_1").agg(collect_list($"_2")).
      as[(String, Array[Int])].map(x => (x._1, bcPar.value.classifySequence(x._2)))
=======
    val outputRows = (if (onlySummary) {
      //In quick mode (only summary) we do not sort the segments and generate in-order information
      //about each k-mer's classification, but only provide the classification distribution for each sequence.

      tagsWithLCAs.flatMap(x => x._2.asPairs.map(p => (x._1, p._1, p._2))).toDF("seqId", "taxon", "count").
        groupBy("seqId", "taxon").agg(sum("count").cast("int").as("count")).
        groupBy("seqId").agg(collect_list(struct("taxon", "count"))).
        as[(String, Array[(Taxon, Int)])].flatMap(x => {

        val hitMap = mutable.Map.empty ++ x._2
        TaxonBucket.krakenOutputLine(bcPar.value, x._1, hitMap, TaxonSummary.stringFromPairs(x._2.iterator),
          withUnclassified, k)
      })
    } else {
      //In slow mode, we generate in-order information about each k-mer's classification.

      //Group by sequence ID
      tagsWithLCAs.groupBy("_1").agg(collect_list($"_2")).
        as[(String, Array[TaxonSummary])].flatMap(x => {
        val summariesInOrder = TaxonSummary.concatenate(x._2.sortBy(_.order))

        //Potentially less data to traverse and merge after the order concatenation has been done
        val allHits = TaxonSummary.mergeHitCounts(Seq(summariesInOrder))
        TaxonBucket.krakenOutputLine(bcPar.value, x._1, allHits, summariesInOrder.toString, withUnclassified, k)
      })
    }).cache

    //materialize to ensure that we compute the table before coalescing it below, or partitions would be too big
    outputRows.count
>>>>>>> 740c2244

    //This table will be relatively small and we coalesce mainly to avoid generating a lot of small files
    //in the case of a fine grained index with many buckets
    outputRows.coalesce(200).write.mode(SaveMode.Overwrite).option("sep", "\t").
      csv(s"${output}_classified")
    outputRows.unpersist
  }

  def showIndexStats(location: String): Unit = {
    val idx = loadIndexBuckets(location)
    val stats = idx.map(_.stats)

    stats.cache
    println("Kmer count in buckets: sum " +
      stats.agg(sum("numKmers")).take(1)(0).getLong(0))
    println("Bucket stats:")
    stats.describe().show()
    stats.unpersist
  }
}

object TaxonBucket {
  def fromTaggedSequences(id: BucketId,
                          data: Array[(Array[Long], Taxon)]): TaxonBucket = {
    val kmers = data.map(_._1)
    val taxa = data.map(_._2)
    TaxonBucket(id, kmers, taxa)
  }

  def krakenOutputLine(pmap: ParentMap, seqId: String, hitMap: mutable.Map[Taxon, Int], hitDetails: String,
                       withUnclassified: Boolean, k: Int): Option[(String, String, Taxon, Int, String)] = {

    //mostly same from here
    val taxon = pmap.resolveTree(hitMap.filter(_._1 != AMBIGUOUS))
    val seqLength = hitMap.values.sum + (k - 1)

    if (taxon == ParentMap.NONE && !withUnclassified) {
      None
    } else {
      //Imitate the Kraken output format
      val classifyFlag = if (taxon == ParentMap.NONE) "U" else "C"
      Some((classifyFlag, seqId, taxon, seqLength, hitDetails))
    }
  }

}

/**
 * A bucket where each k-mer is tagged with a taxon.
 * K-mers are sorted.
 *
 * @param id
 * @param kmers
 * @param taxa
 */
final case class TaxonBucket(id: BucketId,
                             kmers: Array[Array[Long]],
                             taxa: Array[Taxon]) {

  def stats = TaxonBucketStats(kmers.size, taxa.distinct.size)


  import Counting.LongKmerOrdering

  /**
   * For tagged sequences that belong to this bucket, classify each one using
   * the LCA algorithm. Return a (tag, taxon) pair for each k-mer that has a hit.
   *
   * This version iterates through a potentially large number of subjects by first sorting them,
   * and then iterating together with this bucket (which is already sorted by construction).
   *
   * @param subjects
   * @tparam T
   * @return
   */
  def classifyKmersByIteration[T : Ordering](subjects: Iterable[(BPBuffer, T)], k: Int): Iterator[(T, Taxon)] = {
    implicit val ord = new LongKmerOrdering(k)

    val byKmer = subjects.iterator.flatMap(s =>
      s._1.kmersAsLongArrays(k).map(km => (km, s._2))
    ).toArray
    Sorting.quickSort(byKmer)

    //Rely on both arrays being sorted
    val bucketIt = kmers.indices.iterator
    val subjectIt = byKmer.iterator
    if (bucketIt.isEmpty || subjectIt.isEmpty) {
      return subjectIt.map(s => (s._2, ParentMap.NONE))
    }

    var bi = bucketIt.next

    val (prePart, remPart) = subjectIt.partition(s =>
      ord.compare(s._1, kmers(bi)) < 0)

    //The same k-mer may occur multiple times in subjects for different tags (but not in the bucket)
    //Need to consider subj again here
    prePart.map(s => (s._2, ParentMap.NONE)) ++ remPart.map(s => {
      while (bucketIt.hasNext && ord.compare(s._1, kmers(bi)) > 0) {
        bi = bucketIt.next
      }
      if (ord.compare(s._1, kmers(bi)) == 0) {
        (s._2, taxa(bi))
      } else {
        (s._2, ParentMap.NONE)
      }
    })
  }
<<<<<<< HEAD
}
=======

  /**
   * For tagged sequences that belong to this bucket, classify each one using
   * the LCA algorithm. Return a (tag, taxon) pair for each k-mer that has a hit.
   *
   * This version looks up subjects by binary search.
   *
   * @param subject
   * @param order
   * @tparam T
   * @return
   */
  def classifyKmersBySearch[T](subject: BPBuffer, order: Int, tag: T, k: Int): (T, TaxonSummary) = {
    implicit val ordering = new LongKmerOrdering(k)
    val offsets = (0 until (subject.size - k + 1)).iterator
    val kmerBuffer = subject.longBuffer(k)

    import scala.collection.Searching._
    val raw = offsets.map(kmerOffset => {
      subject.copyPartAsLongArray(kmerBuffer, kmerOffset, k)
      kmers.search(kmerBuffer) match {
        case Found(f) => taxa(f)
        case _ => ParentMap.NONE
      }
    })
    (tag, TaxonSummary.fromClassifiedKmers(raw, order))
  }
}

final case class TaxonBucketStats(numKmers: Long, distinctTaxa: Long)
>>>>>>> 740c2244
<|MERGE_RESOLUTION|>--- conflicted
+++ resolved
@@ -7,6 +7,7 @@
 import miniasm.genome.bpbuffer.BPBuffer.ZeroBPBuffer
 import org.apache.spark.sql.SparkSession
 
+import scala.collection.mutable
 import scala.util.Sorting
 
 
@@ -76,20 +77,12 @@
   def writeBuckets(idsSequences: Dataset[(SequenceID, NTSeq)], seqid2taxidFile: String, output: String): Unit = {
     val bcSplit = this.bcSplit
     val idSeqDF = idsSequences.toDF("seqId", "seq")
-<<<<<<< HEAD
-    val labels = getTaxonLabels(labelFile).toDF("seqId", "taxon")
-    val idSeqLabels = idSeqDF.join(broadcast(labels), idSeqDF("seqId") === labels("seqId")).
-      select("seq", "taxon").as[(String, Int)]
-
-    val segments = idSeqLabels.flatMap(r => createHashSegments(r._1, r._2, bcSplit.value))
-=======
     val labels = getTaxonLabels(seqid2taxidFile).toDF("seqId", "taxon")
     val idSeqLabels = idSeqDF.join(broadcast(labels), idSeqDF("seqId") === labels("seqId")).
       select("seq", "taxon").as[(String, Int)]
 
     val segments = idSeqLabels.flatMap(r => SerialRoutines.
       createHashSegments(r._1, bcSplit.value).map(s => (s, r._2)))
->>>>>>> 740c2244
     val buckets = segmentsToBuckets(segments).
       repartition(numIndexBuckets, $"id")
 
@@ -107,11 +100,7 @@
     //Does not delete the table itself, only removes it from the hive catalog
     //This is to ensure that we get the one in the expected location
     spark.sql("DROP TABLE IF EXISTS taxidx")
-<<<<<<< HEAD
-    spark.sql(s"""|CREATE TABLE taxidx(id long, kmers array<array<int>>, taxa array<int>)
-=======
     spark.sql(s"""|CREATE TABLE taxidx(id long, kmers array<array<long>>, taxa array<int>)
->>>>>>> 740c2244
       |USING PARQUET CLUSTERED BY (id) INTO ${numIndexBuckets} BUCKETS
       |LOCATION '${location}_taxidx'
       |""".stripMargin)
@@ -126,10 +115,6 @@
     //Important to avoid shuffling this.
     //Shuffling the subject (idsSequences) being classified should be much easier.
     val indexBuckets = loadIndexBuckets(indexLocation)
-<<<<<<< HEAD
-    val idSeqDF = idsSequences.toDF("seqId", "seq").as[(String, String)]
-=======
->>>>>>> 740c2244
 
     //Segments will be tagged with sequence ID
     val taggedSegments = idsSequences.flatMap(r => createHashSegmentsWithIndex(r._2, r._1, bcSplit.value)).
@@ -140,14 +125,6 @@
 
     //Shuffling of the index in this join can be avoided when the partitioning column
     //and number of partitions is the same in both tables
-<<<<<<< HEAD
-    val subjectWithIndex = taggedSegments.join(indexBuckets, List("id")).
-      as[(Long, Array[(ZeroBPBuffer, String)], Array[Array[Int]], Array[Int])]
-
-    val tagsWithLCAs = subjectWithIndex.flatMap(data => {
-      val tbkt = TaxonBucket(data._1, data._3, data._4)
-      tbkt.classifyKmers(data._2, k)
-=======
     val subjectWithIndex = taggedSegments.join(indexBuckets, List("id"), "left").
       as[(Long, Array[(ZeroBPBuffer, Int, String)], Array[Array[Long]], Array[Int])]
 
@@ -163,18 +140,10 @@
           tbkt.classifyKmersBySearch(segment._1, segment._2, segment._3, k)
         }
       })
->>>>>>> 740c2244
     })
 
     val bcPar = this.bcParentMap
 
-<<<<<<< HEAD
-    //Group by sequence ID
-    //Coalesce for performance
-    val tagLCA = tagsWithLCAs.coalesce(numIndexBuckets / 10).
-      groupBy("_1").agg(collect_list($"_2")).
-      as[(String, Array[Int])].map(x => (x._1, bcPar.value.classifySequence(x._2)))
-=======
     val outputRows = (if (onlySummary) {
       //In quick mode (only summary) we do not sort the segments and generate in-order information
       //about each k-mer's classification, but only provide the classification distribution for each sequence.
@@ -204,7 +173,6 @@
 
     //materialize to ensure that we compute the table before coalescing it below, or partitions would be too big
     outputRows.count
->>>>>>> 740c2244
 
     //This table will be relatively small and we coalesce mainly to avoid generating a lot of small files
     //in the case of a fine grained index with many buckets
@@ -313,9 +281,6 @@
       }
     })
   }
-<<<<<<< HEAD
-}
-=======
 
   /**
    * For tagged sequences that belong to this bucket, classify each one using
@@ -345,5 +310,4 @@
   }
 }
 
-final case class TaxonBucketStats(numKmers: Long, distinctTaxa: Long)
->>>>>>> 740c2244
+final case class TaxonBucketStats(numKmers: Long, distinctTaxa: Long)